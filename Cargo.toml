[package]
name = "bitvmx-wallet"
version = "0.1.0"
edition = "2021"

[dependencies]
bitvmx-protocol-builder = { path = "../rust-bitvmx-protocol-builder" }
rust-bitvmx-storage-backend = { path = "../rust-bitvmx-storage-backend" }
bitvmx-bitcoin-rpc = { path = "../rust-bitvmx-bitcoin-rpc" }
bitvmx-key-manager = { path = "../rust-bitvmx-key-manager" }
bitvmx-settings = { path = "../rust-bitvmx-settings" }
thiserror = "2.0.12"
<<<<<<< HEAD
bitcoin = { version = "^0.32.6", features = ["std", "rand-std"] }
=======
bitcoin = { version = "0.32.6", features = ["std", "rand-std"] }
>>>>>>> 5809f552
tracing = "0.1.41"
tracing-subscriber = { version = "0.3.19", features = ["env-filter"] }
serde = "1.0.204"
anyhow = "1.0.89"
clap = { version = "4.5", features = ["derive"] }

[dev-dependencies]
bitcoind = { path = "../rust-bitcoind" }<|MERGE_RESOLUTION|>--- conflicted
+++ resolved
@@ -10,11 +10,7 @@
 bitvmx-key-manager = { path = "../rust-bitvmx-key-manager" }
 bitvmx-settings = { path = "../rust-bitvmx-settings" }
 thiserror = "2.0.12"
-<<<<<<< HEAD
 bitcoin = { version = "^0.32.6", features = ["std", "rand-std"] }
-=======
-bitcoin = { version = "0.32.6", features = ["std", "rand-std"] }
->>>>>>> 5809f552
 tracing = "0.1.41"
 tracing-subscriber = { version = "0.3.19", features = ["env-filter"] }
 serde = "1.0.204"
